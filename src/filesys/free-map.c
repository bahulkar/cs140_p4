#include "filesys/free-map.h"
#include <bitmap.h>
#include <debug.h>
#include "filesys/file.h"
#include "filesys/filesys.h"
#include "filesys/inode.h"

static struct file *free_map_file;   /* Free map file. */
static struct bitmap *free_map;      /* Free map, one bit per sector. */

/* Initializes the free map. */
void
free_map_init (void) 
{
  printf ("*free_map_init*\n");
  free_map = bitmap_create (block_size (fs_device));
  if (free_map == NULL)
    PANIC ("bitmap creation failed--file system device is too large");
  bitmap_mark (free_map, FREE_MAP_SECTOR);
  bitmap_mark (free_map, ROOT_DIR_SECTOR);
}

/* Allocates CNT consecutive sectors from the free map and stores
   the first into *SECTORP.
   Returns true if successful, false if not enough consecutive
   sectors were available or if the free_map file could not be
   written. */
bool
free_map_allocate (size_t cnt, block_sector_t *sectorp)
{
  block_sector_t sector = bitmap_scan_and_flip (free_map, 0, cnt, false);
  // if (sector != BITMAP_ERROR
  //     && free_map_file != NULL)
  //     && !bitmap_write (free_map, free_map_file))
  //   {
  //     bitmap_set_multiple (free_map, sector, cnt, false); 
  //     sector = BITMAP_ERROR;
  //   }
  if (sector != BITMAP_ERROR)
    *sectorp = sector;
  return sector != BITMAP_ERROR;
}

/* Makes CNT sectors starting at SECTOR available for use. */
void
free_map_release (block_sector_t sector, size_t cnt)
{
  ASSERT (bitmap_all (free_map, sector, cnt));
  bitmap_set_multiple (free_map, sector, cnt, false);
  // bitmap_write (free_map, free_map_file);
}

/* Opens the free map file and reads it from disk. */
void
free_map_open (void) 
{
<<<<<<< HEAD
  printf ("\n*free_map_open*\n");
=======
  printf ("\n****\n");
>>>>>>> daf056df
  free_map_file = file_open (inode_open (FREE_MAP_SECTOR));
  if (free_map_file == NULL)
    PANIC ("can't open free map");
  if (!bitmap_read (free_map, free_map_file))
    PANIC ("can't read free map");
}

/* Writes the free map to disk and closes the free map file. */
void
free_map_close (void) 
{
<<<<<<< HEAD
  printf ("\n*free_map_close*\n");
=======
  printf ("\n---\n");
>>>>>>> daf056df
  if (!bitmap_write (free_map, free_map_file))
    PANIC ("can't write free map");
  file_close (free_map_file);
}

/* Creates a new free map file on disk and writes the free map to
   it. */
void
free_map_create (void) 
{
  printf ("*free_map_create*\n");
  
  /* Create inode. */
  if (!inode_create (FREE_MAP_SECTOR, bitmap_file_size (free_map)))
    PANIC ("free map creation failed");

  /* Write bitmap to file. */
  free_map_file = file_open (inode_open (FREE_MAP_SECTOR));
  if (free_map_file == NULL)
    PANIC ("can't open free map");
  if (!bitmap_write (free_map, free_map_file))
    PANIC ("can't write free map");
}<|MERGE_RESOLUTION|>--- conflicted
+++ resolved
@@ -12,7 +12,6 @@
 void
 free_map_init (void) 
 {
-  printf ("*free_map_init*\n");
   free_map = bitmap_create (block_size (fs_device));
   if (free_map == NULL)
     PANIC ("bitmap creation failed--file system device is too large");
@@ -29,13 +28,6 @@
 free_map_allocate (size_t cnt, block_sector_t *sectorp)
 {
   block_sector_t sector = bitmap_scan_and_flip (free_map, 0, cnt, false);
-  // if (sector != BITMAP_ERROR
-  //     && free_map_file != NULL)
-  //     && !bitmap_write (free_map, free_map_file))
-  //   {
-  //     bitmap_set_multiple (free_map, sector, cnt, false); 
-  //     sector = BITMAP_ERROR;
-  //   }
   if (sector != BITMAP_ERROR)
     *sectorp = sector;
   return sector != BITMAP_ERROR;
@@ -54,11 +46,6 @@
 void
 free_map_open (void) 
 {
-<<<<<<< HEAD
-  printf ("\n*free_map_open*\n");
-=======
-  printf ("\n****\n");
->>>>>>> daf056df
   free_map_file = file_open (inode_open (FREE_MAP_SECTOR));
   if (free_map_file == NULL)
     PANIC ("can't open free map");
@@ -70,11 +57,6 @@
 void
 free_map_close (void) 
 {
-<<<<<<< HEAD
-  printf ("\n*free_map_close*\n");
-=======
-  printf ("\n---\n");
->>>>>>> daf056df
   if (!bitmap_write (free_map, free_map_file))
     PANIC ("can't write free map");
   file_close (free_map_file);
@@ -84,9 +66,7 @@
    it. */
 void
 free_map_create (void) 
-{
-  printf ("*free_map_create*\n");
-  
+{  
   /* Create inode. */
   if (!inode_create (FREE_MAP_SECTOR, bitmap_file_size (free_map)))
     PANIC ("free map creation failed");
